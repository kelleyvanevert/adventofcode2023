use std::cmp::Ordering;

use crate::{
    ast::{DeclarePattern, Identifier, Type},
    runtime::{Dict, FnBody, FnSig, Runtime, Value},
    value::{Numeric, RuntimeError},
};

fn id(id: &str) -> Identifier {
    Identifier(id.into())
}

fn idpat(id: &str) -> DeclarePattern {
    DeclarePattern::Id(Identifier(id.into()), None)
}

fn idpat_ty(id: &str, ty: Type) -> DeclarePattern {
    DeclarePattern::Id(Identifier(id.into()), Some(ty))
}

pub fn implement_stdlib(runtime: &mut Runtime) {
    runtime.builtin(
        "print",
        [FnSig {
            params: vec![idpat("text")],
            body: FnBody::Builtin(|runtime, scope| {
                let text = runtime.get_scope(scope).get_unchecked("text");

                println!("{}", runtime.get_value(text));
                Ok(runtime.new_value(Value::Nil))
            }),
        }],
    );

    runtime.builtin(
        "run",
        [FnSig {
            params: vec![idpat("f")],
            body: FnBody::Builtin(|runtime, scope| {
                let f = runtime.get_scope(scope).get_unchecked("f");

                Ok(runtime.invoke(f, vec![])?)
            }),
        }],
    );

    runtime.builtin(
        "min",
        [
            FnSig {
                params: vec![idpat_ty("items", Type::List(Type::Any.into()))],
                body: FnBody::Builtin(|runtime, scope| {
                    let items = runtime.get_scope(scope).get_unchecked("items");

                    match runtime.get_value(items) {
                        Value::List(_, list) => {
                            if list.len() == 0 {
                                return Ok(runtime.new_value(Value::Nil));
                            }

                            match list.iter().min().cloned() {
                                Some(result) => Ok(result),
                                None => RuntimeError(
                                    "error getting min: could not compare all elements".into(),
                                )
                                .into(),
                            }
                        }
                        _ => RuntimeError(format!("cannot get min of: {}", runtime.get_ty(items)))
                            .into(),
                    }
                }),
            },
            FnSig {
                params: vec![idpat_ty("a", Type::Any), idpat_ty("b", Type::Any)],
                body: FnBody::Builtin(|runtime, scope| {
                    let a = runtime.get_scope(scope).get_unchecked("a");
                    let b = runtime.get_scope(scope).get_unchecked("b");

                    if runtime.get_value(a) == &Value::Nil {
                        return Ok(b);
                    } else if runtime.get_value(b) == &Value::Nil {
                        return Ok(a);
                    }

                    match runtime.cmp(a, b) {
                        Ordering::Greater => Ok(b),
                        Ordering::Less => Ok(a),
                        _ => Ok(a),
                    }
                }),
            },
        ],
    );

    runtime.builtin(
        "max",
        [
            // FnSig {
            //     params: vec![idpat_ty("items", Type::List(Type::Any.into()))],
            //     body: FnBody::Builtin(|runtime, scope| {
            //         let items = runtime.get_scope(scope).get_unchecked("items");

            //         match items {
            //             Value::List(_, list) => {
            //                 if list.len() == 0 {
            //                     return Ok(Value::Nil);
            //                 }

            //                 match list.iter().max().cloned() {
            //                     Some(result) => Ok(result),
            //                     None => RuntimeError(
            //                         "error getting max: could not compare all elements".into(),
            //                     )
            //                     .into(),
            //                 }
            //             }
            //             _ => RuntimeError(format!("cannot get max of: {}", items.ty())).into(),
            //         }
            //     }),
            // },
            FnSig {
                params: vec![idpat_ty("a", Type::Any), idpat_ty("b", Type::Any)],
                body: FnBody::Builtin(|runtime, scope| {
                    let a = runtime.get_scope(scope).get_unchecked("a");
                    let b = runtime.get_scope(scope).get_unchecked("b");

                    if runtime.get_value(a) == &Value::Nil {
                        return Ok(b);
                    } else if runtime.get_value(b) == &Value::Nil {
                        return Ok(a);
                    }

                    match runtime.cmp(a, b) {
                        Ordering::Greater => Ok(a),
                        Ordering::Less => Ok(b),
                        _ => Ok(a),
                    }
                }),
            },
        ],
    );

    runtime.builtin(
        "chunks",
        [FnSig {
            params: vec![
                DeclarePattern::Id("items".into(), Some(Type::List(Type::Any.into()))),
                DeclarePattern::Id("size".into(), Some(Type::Numeric)),
            ],
            body: FnBody::Builtin(|runtime, scope| {
                let items = runtime.get_scope(scope).get_unchecked("items");

                let Value::List(t, list) = runtime.get_value(items).clone() else {
                    return RuntimeError(format!(
                        "cannot get chunks of: {}",
                        runtime.get_ty(items)
                    ))
                    .into();
                };

                let size = runtime.get_scope(scope).get_unchecked("size");

                let Value::Numeric(Numeric::Int(size)) = runtime.get_value(size) else {
                    return RuntimeError(format!(
                        "chunks() size must be int >= 1, is a: {}",
                        runtime.get_ty(size)
                    ))
                    .into();
                };

                if size < &1 {
                    return RuntimeError(format!("chunks() size must be int >= 1, is: {}", size))
                        .into();
                }

                let chunks = list
                    .chunks_exact(*size as usize)
                    .map(|chunk| runtime.new_value(Value::List(t.clone(), chunk.to_vec())))
                    .collect::<Vec<_>>();

                Ok(runtime.new_value(Value::List(Type::List(t.clone().into()), chunks)))
            }),
        }],
    );

    // holy fuck so many clones..
    // :|
    // surely I can do better!
    runtime.builtin(
        "sort_by_key",
        [FnSig {
            params: vec![idpat("items"), idpat("cb")],
            body: FnBody::Builtin(|runtime, scope| {
                let items = runtime.get_scope(scope).get_unchecked("items");

                let Value::List(t, list) = runtime.get_value(items).clone() else {
                    return RuntimeError(format!(
                        "sort_by_key() items must be a list, is a: {}",
                        runtime.get_ty(items)
                    ))
                    .into();
                };

                let cb = runtime.get_scope(scope).get_unchecked("cb");

                let mut sorting_keys = Vec::with_capacity(list.len());

                for (i, item) in list.clone().into_iter().enumerate() {
                    let key = runtime.invoke(cb, vec![(None, item)])?;
                    sorting_keys.push((i, key));
                }

                sorting_keys.sort_by(|a, b| runtime.cmp(a.1, b.1));
                // sorting_keys.sort_by_cached_key(|t| t.1.clone());

                let mut result = list
                    .iter()
                    .map(|_| runtime.new_value(Value::Nil))
                    .collect::<Vec<_>>();

                for (dest, (source, _)) in sorting_keys.iter().enumerate() {
                    result[dest] = list[*source].clone();
                }

                Ok(runtime.new_value(Value::List(t.clone(), result)))
            }),
        }],
    );

    runtime.builtin(
        "reverse",
        [FnSig {
            params: vec![idpat("items")],
            body: FnBody::Builtin(|runtime, scope| {
                let items = runtime.get_scope(scope).get_unchecked("items");
                let items = runtime.clone(items);

                match runtime.get_value(items).clone() {
                    Value::List(t, mut list) => {
                        list.reverse();
                        Ok(runtime.new_value(Value::List(t, list)))
                    }
                    Value::Tuple(mut list) => {
                        list.reverse();
                        Ok(runtime.new_value(Value::Tuple(list)))
                    }
                    _ => {
                        return RuntimeError(format!(
                            "reverse() items must be a list or tuple, is a: {}",
                            runtime.get_ty(items)
                        ))
                        .into();
                    }
                }
            }),
        }],
    );

    runtime.builtin(
        "zip",
        [FnSig {
            params: vec![idpat("xs"), idpat("ys")],
            body: FnBody::Builtin(|runtime, scope| {
                let xs = runtime.get_scope(scope).get_unchecked("xs");
                let ys = runtime.get_scope(scope).get_unchecked("ys");

                match (runtime.get_value(xs).clone(), runtime.get_value(ys).clone()) {
                    (Value::List(_, x_els), Value::List(_, y_els)) => {
                        let zipped_items = x_els
                            .into_iter()
                            .zip(y_els.into_iter())
                            .map(|(x, y)| runtime.new_value(Value::Tuple(vec![x, y])))
                            .collect();

                        Ok(runtime.new_value(Value::List(Type::Tuple, zipped_items)))
                    }
                    (Value::Tuple(x_els), Value::Tuple(y_els)) => {
                        let zipped_items = x_els
                            .into_iter()
                            .zip(y_els.into_iter())
                            .map(|(x, y)| runtime.new_value(Value::Tuple(vec![x, y])))
                            .collect();

                        Ok(runtime.new_value(Value::Tuple(zipped_items)))
                    }
                    _ => {
                        return RuntimeError(format!(
                            "cannot apply zip to these types: {}, {}",
                            runtime.get_ty(xs),
                            runtime.get_ty(ys),
                        ))
                        .into()
                    }
                }
            }),
        }],
    );

    runtime.builtin(
        "fold",
        [FnSig {
            params: vec![idpat("items"), idpat("init"), idpat("cb")],
            body: FnBody::Builtin(|runtime, scope| {
                let items = runtime.get_scope(scope).get_unchecked("items");
                let cb = runtime.get_scope(scope).get_unchecked("cb");
                let init = runtime.get_scope(scope).get_unchecked("init");

                match runtime.get_value(items).clone() {
                    Value::List(_, els) => {
                        Ok(els.clone().into_iter().try_fold(init.clone(), |acc, el| {
                            runtime.invoke(cb, vec![(None, acc), (None, el.clone())])
                        })?)
                    }
                    Value::Tuple(els) => {
                        Ok(els.clone().into_iter().try_fold(init.clone(), |acc, el| {
                            runtime.invoke(cb, vec![(None, acc), (None, el.clone())])
                        })?)
                    }
                    _ => {
                        return RuntimeError(format!(
                            "cannot apply fold to these types: {}, {}, {}",
                            runtime.get_ty(items),
                            runtime.get_ty(cb),
                            runtime.get_ty(init),
                        ))
                        .into()
                    }
                }
            }),
        }],
    );

    runtime.builtin(
        "map",
        [FnSig {
            params: vec![idpat("items"), idpat("cb")],
            body: FnBody::Builtin(|runtime, scope| {
                let items = runtime.get_scope(scope).get_unchecked("items");

                let Value::List(_, list) = runtime.get_value(items) else {
                    return RuntimeError(format!("cannot get map of")).into();
                };

                let list = list.clone();

                let cb = runtime.get_scope(scope).get_unchecked("cb");

                let mut result = vec![];
                for item in list.iter() {
                    result.push(runtime.invoke(cb, vec![(None, item.clone())])?);
                }

                Ok(runtime.new_value(Value::List(Type::Any, result)))
            }),
        }],
    );

    runtime.builtin(
        "flat_map",
        [FnSig {
            params: vec![idpat("items"), idpat("cb")],
            body: FnBody::Builtin(|runtime, scope| {
                let items = runtime.get_scope(scope).get_unchecked("items");

                let Value::List(_, list) = runtime.get_value(items).clone() else {
                    return RuntimeError(format!("cannot get max of: {}", runtime.get_ty(items)))
                        .into();
                };

                let cb = runtime.get_scope(scope).get_unchecked("cb");

                let mut result = vec![];
                for item in list.into_iter() {
                    let value = runtime.invoke(cb, vec![(None, item.clone())])?;
                    let Value::List(_, items) = runtime.get_value(value) else {
                        return RuntimeError(format!(
                            "flat_map cb should return lists, returned: {}",
                            runtime.get_ty(value)
                        ))
                        .into();
                    };

                    // TODO type-check

                    result.extend(items);
                }

                // TODO type
                Ok(runtime.new_value(Value::List(Type::Any, result)))
            }),
        }],
    );

    runtime.builtin(
        "dict",
        [FnSig {
            params: vec![DeclarePattern::Id(
                id("pairs"),
                Some(Type::List(Type::Any.into())),
            )],
            body: FnBody::Builtin(|runtime, scope| {
                let pairs = runtime.get_scope(scope).get_unchecked("pairs");

                let Value::List(_, pairs) = runtime.get_value(pairs).clone() else {
                    return RuntimeError(format!(
                        "dict() pairs must be list of tuples, is a: {}",
                        runtime.get_ty(pairs)
                    ))
                    .into();
                };

                let mut dict = Dict::new();

                for pair in pairs {
                    let Value::Tuple(elements) = runtime.get_value(pair) else {
                        return RuntimeError(format!(
                            "each dict() pair must be a tuple, is a: {}",
                            runtime.get_ty(pair)
                        ))
                        .into();
                    };

                    let mut elements = elements.into_iter();

                    let Some(key) = elements.next() else {
                        return RuntimeError(format!("dict() pair without key")).into();
                    };

                    let Some(value) = elements.next() else {
                        return RuntimeError(format!("dict() pair without key")).into();
                    };

                    dict.0.push((*key, *value));
                }

                Ok(runtime.new_value(Value::Dict(dict)))
            }),
        }],
    );

    runtime.builtin(
        "in",
        [FnSig {
            params: vec![idpat("needle"), idpat("haystack")],
            body: FnBody::Builtin(|runtime, scope| {
                let needle = runtime.get_scope(scope).get_unchecked("needle");
                let haystack = runtime.get_scope(scope).get_unchecked("haystack");

                let Value::List(_, haystack) = runtime.get_value(haystack).clone() else {
                    return RuntimeError(format!(
                        "cannot get max of: {}",
                        runtime.get_ty(haystack)
                    ))
                    .into();
                };

                for el in haystack {
                    if runtime.eq(el, needle) {
                        return Ok(runtime.new_value(Value::Bool(true)));
                    }
                }

                Ok(runtime.new_value(Value::Bool(false)))
            }),
        }],
    );

    runtime.builtin(
        "filter",
        [FnSig {
            params: vec![idpat("items"), idpat("cb")],
            body: FnBody::Builtin(|runtime, scope| {
                let items = runtime.get_scope(scope).get_unchecked("items");

                let Value::List(_, list) = runtime.get_value(items) else {
                    return RuntimeError(format!("cannot get max of: {}", runtime.get_ty(items)))
                        .into();
                };

                let list = list.clone();

                let cb = runtime.get_scope(scope).get_unchecked("cb");

                let mut result = vec![];
                for item in list.iter() {
                    let r = runtime.invoke(cb, vec![(None, item.clone())])?;
                    if runtime.get_value(r).truthy()? {
                        result.push(*item);
                    }
                }

                // TODO
                Ok(runtime.new_value(Value::List(Type::Any, result)))
            }),
        }],
    );

    runtime.builtin(
        "filter_map",
        [FnSig {
            params: vec![idpat("items"), idpat("cb")],
            body: FnBody::Builtin(|runtime, scope| {
                let items = runtime.get_scope(scope).get_unchecked("items");

                let Value::List(_, list) = runtime.get_value(items) else {
                    return RuntimeError(format!("cannot get max of: {}", runtime.get_ty(items)))
                        .into();
                };

                let list = list.clone();

                let cb = runtime.get_scope(scope).get_unchecked("cb");

                let mut result = vec![];
                for item in list.iter() {
                    let item = runtime.invoke(cb, vec![(None, item.clone())])?;

                    match runtime.get_value(item) {
                        // TODO fix the "nil as well as unit" problem
                        Value::Nil => {}
                        _ => {
                            result.push(item);
                        }
                    }
                }

                // TODO
                Ok(runtime.new_value(Value::List(Type::Any, result)))
            }),
        }],
    );

<<<<<<< HEAD
    // runtime.builtin(
    //     "any",
    //     [FnSig {
    //         params: vec![idpat("items"), idpat("cb")],
    //         body: FnBody::Builtin(|runtime, scope| {
    //             let items = runtime.get_scope(scope).get_unchecked("items");

    //             let Value::List(_, list) = items else {
    //                 return RuntimeError(format!(
    //                     "any() items must be a list, is a: {}",
    //                     items.ty()
    //                 ))
    //                 .into();
    //             };

    //             let list = list.clone();

    //             let cb = runtime.get_scope(scope).get_unchecked("cb");

    //             let Value::FnDef(def) = cb else {
    //                 return RuntimeError(format!("cannot use any() w/ cb of type: {}", cb.ty()))
    //                     .into();
    //             };

    //             let def = def.clone();

    //             for item in list {
    //                 let item = runtime.invoke(def.clone(), vec![(None, item)])?;
    //                 if item.truthy()? {
    //                     return Ok(Value::Bool(true));
    //                 }
    //             }

    //             Ok(Value::Bool(false))
    //         }),
    //     }],
    // );
=======
    runtime.builtin(
        "any",
        [
            FnSig {
                params: vec![idpat("items"), idpat("cb")],
                body: FnBody::Builtin(|runtime, scope| {
                    let items = runtime.scopes[scope].values.get(&id("items")).unwrap();

                    let Value::List(_, list) = items else {
                        return RuntimeError(format!(
                            "any() items must be a list, is a: {}",
                            items.ty()
                        ))
                        .into();
                    };

                    let list = list.clone();

                    let cb = runtime.scopes[scope].values.get(&id("cb")).unwrap();

                    let Value::FnDef(def) = cb else {
                        return RuntimeError(format!(
                            "cannot use any() w/ cb of type: {}",
                            cb.ty()
                        ))
                        .into();
                    };

                    let def = def.clone();

                    for item in list {
                        let item = runtime.invoke(def.clone(), vec![(None, item)])?;
                        if item.truthy()? {
                            return Ok(Value::Bool(true));
                        }
                    }

                    Ok(Value::Bool(false))
                }),
            },
            FnSig {
                params: vec![idpat("items")],
                body: FnBody::Builtin(|runtime, scope| {
                    let items = runtime.scopes[scope].values.get(&id("items")).unwrap();

                    let Value::List(_, list) = items else {
                        return RuntimeError(format!(
                            "any() items must be a list, is a: {}",
                            items.ty()
                        ))
                        .into();
                    };

                    let list = list.clone();

                    for item in list {
                        if item.truthy()? {
                            return Ok(Value::Bool(true));
                        }
                    }

                    Ok(Value::Bool(false))
                }),
            },
        ],
    );
>>>>>>> 274f8e28

    runtime.builtin(
        "all",
        [
            FnSig {
                params: vec![idpat("items"), idpat("cb")],
                body: FnBody::Builtin(|runtime, scope| {
                    let items = runtime.get_scope(scope).get_unchecked("items");

                    let Value::List(_, list) = runtime.get_value(items) else {
                        return RuntimeError(format!(
                            "all() items must be a list, is a: {}",
                            runtime.get_ty(items)
                        ))
                        .into();
                    };

                    let list = list.clone();

                    let cb = runtime.get_scope(scope).get_unchecked("cb");

                    for item in list {
                        let item = runtime.invoke(cb, vec![(None, item)])?;
                        if !runtime.get_value(item).truthy()? {
                            return Ok(runtime.new_value(Value::Bool(false)));
                        }
                    }

                    Ok(runtime.new_value(Value::Bool(true)))
                }),
            },
            FnSig {
                params: vec![idpat("items")],
                body: FnBody::Builtin(|runtime, scope| {
                    let items = runtime.get_scope(scope).get_unchecked("items");

                    let Value::List(_, list) = runtime.get_value(items) else {
                        return RuntimeError(format!(
                            "all() items must be a list, is a: {}",
                            runtime.get_ty(items)
                        ))
                        .into();
                    };

                    let list = list.clone();

                    for item in list {
                        if !runtime.get_value(item).truthy()? {
                            return Ok(runtime.new_value(Value::Bool(false)));
                        }
                    }

                    Ok(runtime.new_value(Value::Bool(true)))
                }),
            },
        ],
    );

    runtime.builtin(
        "find_map",
        [FnSig {
            params: vec![idpat("items"), idpat("cb")],
            body: FnBody::Builtin(|runtime, scope| {
                let items = runtime.get_scope(scope).get_unchecked("items");

                let Value::List(_, list) = runtime.get_value(items) else {
                    return RuntimeError(format!("cannot get max of: {}", runtime.get_ty(items)))
                        .into();
                };

                let list = list.clone();

                let cb = runtime.get_scope(scope).get_unchecked("cb");

                for item in list {
                    let item = runtime.invoke(cb, vec![(None, item)])?;
                    if runtime.get_value(item).truthy()? {
                        return Ok(item);
                    }
                }

                Ok(runtime.new_value(Value::Nil))
            }),
        }],
    );

    runtime.builtin(
        "find",
        [FnSig {
            params: vec![idpat("items"), idpat("cb")],
            body: FnBody::Builtin(|runtime, scope| {
                let items = runtime.get_scope(scope).get_unchecked("items");

                let Value::List(_, list) = runtime.get_value(items) else {
                    return RuntimeError(format!("cannot get max of: {}", runtime.get_ty(items)))
                        .into();
                };

                let list = list.clone();

                let cb = runtime.get_scope(scope).get_unchecked("cb");

                for item in list {
                    let check = runtime.invoke(cb, vec![(None, item.clone())])?;
                    if runtime.get_value(check).truthy()? {
                        return Ok(item);
                    }
                }

                Ok(runtime.new_value(Value::Nil))
            }),
        }],
    );

    runtime.builtin(
        "range",
        [FnSig {
            params: vec![idpat("start"), idpat("end")],
            body: FnBody::Builtin(|runtime, scope| {
                let start = runtime.get_scope(scope).get_unchecked("start");

                let Value::Numeric(start) = runtime.get_value(start) else {
                    return RuntimeError(format!(
                        "range() start must be int, is: {}",
                        runtime.get_ty(start)
                    ))
                    .into();
                };

                let start = start.get_int()?;

                let end = runtime.get_scope(scope).get_unchecked("end");

                let Value::Numeric(end) = runtime.get_value(end) else {
                    return RuntimeError(format!(
                        "range() end must be int, is: {}",
                        runtime.get_ty(end)
                    ))
                    .into();
                };

                let end = end.get_int()?;

                if end >= start {
                    let items = (start..end)
                        .map(|n| runtime.new_value(Value::Numeric(Numeric::Int(n))))
                        .collect();

                    Ok(runtime.new_value(Value::List(Type::Numeric, items)))
                } else {
                    // TODO allow this conditionally or something?
                    // Ok(Value::List(
                    //     Type::Numeric,
                    //     (0..(start - end))
                    //         .map(|n| Value::Numeric(Numeric::Int(start - n)))
                    //         .collect(),
                    // ))

                    Ok(runtime.new_value(Value::List(Type::Numeric, vec![])))
                }
            }),
        }],
    );

    runtime.builtin(
        "enumerate",
        [FnSig {
            params: vec![idpat("items")],
            body: FnBody::Builtin(|runtime, scope| {
                let items = runtime.get_scope(scope).get_unchecked("items");

                Ok(match runtime.get_value(items).clone() {
                    Value::List(_, list) => {
                        let new_items = list
                            .iter()
                            .cloned()
                            .enumerate()
                            .map(|(i, item)| {
                                let index =
                                    runtime.new_value(Value::Numeric(Numeric::Int(i as i64)));

                                runtime.new_value(Value::Tuple(vec![index, item]))
                            })
                            .collect::<Vec<_>>();

                        runtime.new_value(Value::List(
                            Type::Tuple, // TODO generic tuple types
                            new_items,
                        ))
                    }
                    Value::Tuple(list) => {
                        let new_items = list
                            .iter()
                            .cloned()
                            .enumerate()
                            .map(|(i, item)| {
                                let index =
                                    runtime.new_value(Value::Numeric(Numeric::Int(i as i64)));

                                runtime.new_value(Value::Tuple(vec![index, item]))
                            })
                            .collect::<Vec<_>>();

                        runtime.new_value(Value::Tuple(new_items))
                    }
                    _ => {
                        return RuntimeError(format!(
                            "cannot get max of: {}",
                            runtime.get_ty(items)
                        ))
                        .into();
                    }
                })
            }),
        }],
    );

    runtime.builtin(
        "sum",
        [FnSig {
            params: vec![idpat("items")],
            body: FnBody::Builtin(|runtime, scope| {
                let items = runtime.get_scope(scope).get_unchecked("items");

                let list = match runtime.get_value(items) {
                    Value::List(_, list) => list,
                    Value::Tuple(list) => list,
                    _ => {
                        return RuntimeError(format!(
                            "cannot get max of: {}",
                            runtime.get_ty(items)
                        ))
                        .into();
                    }
                };

                let mut result = Value::Numeric(Numeric::Int(0));
                for item in list.iter() {
                    result = result.add(runtime.get_value(*item))?;
                }

                Ok(runtime.new_value(result))
            }),
        }],
    );

    runtime.builtin(
        "split",
        [
            FnSig {
                params: vec![
                    DeclarePattern::Id("text".into(), Some(Type::Str)),
                    DeclarePattern::Id("sep".into(), Some(Type::Str)),
                ],
                body: FnBody::Builtin(|runtime, scope| {
                    let text = runtime.get_scope(scope).get_unchecked("text");

                    let Value::Str(text) = runtime.get_value(text).clone() else {
                        return RuntimeError(format!(
                            "split() text must be a string, is a: {}",
                            runtime.get_ty(text)
                        ))
                        .into();
                    };

                    let sep = runtime.get_scope(scope).get_unchecked("sep");

                    let Value::Str(sep) = runtime.get_value(sep).clone() else {
                        return RuntimeError(format!(
                            "split() sep must be a string, is a: {}",
                            runtime.get_ty(sep)
                        ))
                        .into();
                    };

                    let result = text
                        .split(sep.as_str())
                        .map(|piece| runtime.new_value(Value::Str(text.substr_from(piece))))
                        .collect::<Vec<_>>();

                    Ok(runtime.new_value(Value::List(Type::Str, result)))
                }),
            },
            FnSig {
                params: vec![
                    DeclarePattern::Id("text".into(), Some(Type::Str)),
                    DeclarePattern::Id("sep".into(), Some(Type::Regex)),
                ],
                body: FnBody::Builtin(|runtime, scope| {
                    let text = runtime.get_scope(scope).get_unchecked("text");

                    let Value::Str(text) = runtime.get_value(text).clone() else {
                        return RuntimeError(format!(
                            "split() text must be a string, is a: {}",
                            runtime.get_ty(text)
                        ))
                        .into();
                    };

                    let sep = runtime.get_scope(scope).get_unchecked("sep");

                    let Value::Regex(sep) = runtime.get_value(sep).clone() else {
                        return RuntimeError(format!(
                            "split() setp must be a regex, is a: {}",
                            runtime.get_ty(sep)
                        ))
                        .into();
                    };

                    let result = sep
                        .0
                        .split(&text)
                        .map(|piece| runtime.new_value(Value::Str(text.substr_from(piece))))
                        .collect::<Vec<_>>();

                    Ok(runtime.new_value(Value::List(Type::Str, result)))
                }),
            },
        ],
    );

    runtime.builtin(
        "lines",
        [FnSig {
            params: vec![idpat("text")],
            body: FnBody::Builtin(|runtime, scope| {
                let text = runtime.get_scope(scope).get_unchecked("text");

                let Value::Str(text) = runtime.get_value(text).clone() else {
                    return RuntimeError(format!(
                        "lines() text must be a string, is a: {}",
                        runtime.get_ty(text)
                    ))
                    .into();
                };

                let result = text
                    .clone()
                    .lines()
                    .map(|line| runtime.new_value(Value::Str(text.substr_from(line))))
                    .collect::<Vec<_>>();

                Ok(runtime.new_value(Value::List(Type::Str, result)))
            }),
        }],
    );

    runtime.builtin(
        "match",
        [FnSig {
            params: vec![idpat("text"), idpat("regex")],
            body: FnBody::Builtin(|runtime, scope| {
                let text = runtime.get_scope(scope).get_unchecked("text");

                let Value::Str(text) = runtime.get_value(text).clone() else {
                    return RuntimeError(format!(
                        "match() text must be a string, is a: {}",
                        runtime.get_ty(text)
                    ))
                    .into();
                };

                let regex = runtime.get_scope(scope).get_unchecked("regex");

                let Value::Regex(regex) = runtime.get_value(regex).clone() else {
                    return RuntimeError(format!(
                        "match() regex must be a regex, is a: {}",
                        runtime.get_ty(regex)
                    ))
                    .into();
                };

                match regex.0.captures(&text) {
                    Some(cap) => {
                        let m = cap.get(0).unwrap();
                        let matched_part = runtime.new_value(Value::Str(m.as_str().into()));
                        let offset =
                            runtime.new_value(Value::Numeric(Numeric::Int(m.start() as i64)));
                        Ok(runtime.new_value(Value::Tuple(vec![matched_part, offset])))
                    }
                    None => Ok(runtime.new_value(Value::Nil)),
                }
            }),
        }],
    );

    runtime.builtin(
        "match_all",
        [FnSig {
            params: vec![idpat("text"), idpat("regex")],
            body: FnBody::Builtin(|runtime, scope| {
                let text = runtime.get_scope(scope).get_unchecked("text");

                let Value::Str(text) = runtime.get_value(text).clone() else {
                    return RuntimeError(format!(
                        "match() text must be a string, is a: {}",
                        runtime.get_ty(text)
                    ))
                    .into();
                };

                let regex = runtime.get_scope(scope).get_unchecked("regex");

                let Value::Regex(regex) = runtime.get_value(regex).clone() else {
                    return RuntimeError(format!(
                        "match() regex must be a regex, is a: {}",
                        runtime.get_ty(regex)
                    ))
                    .into();
                };

                let items = regex
                    .0
                    .captures_iter(&text)
                    .map(|cap| {
                        let m = cap.get(0).unwrap();
                        let matched = runtime.new_value(Value::Str(m.as_str().into()));
                        let offset =
                            runtime.new_value(Value::Numeric(Numeric::Int(m.start() as i64)));

                        runtime.new_value(Value::Tuple(vec![matched, offset]))
                    })
                    .collect::<Vec<_>>();

                Ok(runtime.new_value(Value::List(Type::Tuple, items)))
            }),
        }],
    );

    runtime.builtin(
        "starts_with",
        [FnSig {
            params: vec![idpat("text"), idpat("substr")],
            body: FnBody::Builtin(|runtime, scope| {
                let text = runtime.get_scope(scope).get_unchecked("text");

                let Value::Str(text) = runtime.get_value(text) else {
                    return RuntimeError(format!(
                        "starts_with() text must be a string, is a: {}",
                        runtime.get_ty(text)
                    ))
                    .into();
                };

                let substr = runtime.get_scope(scope).get_unchecked("substr");

                let Value::Str(substr) = runtime.get_value(substr) else {
                    return RuntimeError(format!(
                        "starts_with() substr must be a string, is a: {}",
                        runtime.get_ty(substr)
                    ))
                    .into();
                };

                Ok(runtime.new_value(Value::Bool(text.starts_with(substr.as_str()))))
            }),
        }],
    );

    runtime.builtin(
        "replace",
        [FnSig {
            params: vec![idpat("text"), idpat("def")],
            body: FnBody::Builtin(|runtime, scope| {
                let text = runtime.get_scope(scope).get_unchecked("text");

                let Value::Str(text) = runtime.get_value(text) else {
                    return RuntimeError(format!(
                        "replace() text must be a string, is a: {}",
                        runtime.get_ty(text)
                    ))
                    .into();
                };

                let def = runtime.get_scope(scope).get_unchecked("def");

                let Value::Tuple(def) = runtime.get_value(def) else {
                    return RuntimeError(format!(
                        "replace() def must be a tuple, is a: {}",
                        runtime.get_ty(def)
                    ))
                    .into();
                };

                if def.len() != 2 {
                    return RuntimeError(format!(
                        "replace() def must be a tuple with two elements"
                    ))
                    .into();
                }

                let replace = *def.get(1).unwrap();

                let Value::Str(replace) = runtime.get_value(replace) else {
                    return RuntimeError(format!("replace() def[1] must be a string")).into();
                };

                let find = *def.get(0).unwrap();

                match runtime.get_value(find) {
                    Value::Str(find) => {
                        Ok(runtime
                            .new_value(Value::Str(text.replace(find.as_str(), replace).into())))
                    }
                    Value::Regex(find) => Ok(runtime.new_value(Value::Str(
                        find.0.replace_all(&text, replace.to_string()).into(),
                    ))),
                    _ => {
                        return RuntimeError(format!(
                            "replace() def[0] must be a string or regex, is a: {}",
                            runtime.get_ty(find)
                        ))
                        .into();
                    }
                }
            }),
        }],
    );

    runtime.builtin(
        "slice",
        [
            FnSig {
                params: vec![
                    DeclarePattern::Id(id("list"), Some(Type::List(Type::Any.into()))),
                    DeclarePattern::Id(id("i"), Some(Type::Numeric)),
                ],
                body: FnBody::Builtin(|runtime, scope| {
                    let list = runtime.get_scope(scope).get_unchecked("list");

                    let Value::List(t, list) = runtime.get_value(list).clone() else {
                        return RuntimeError(format!(
                            "slice() list must be a list, is a: {}",
                            runtime.get_ty(list)
                        ))
                        .into();
                    };

                    let i = runtime.get_scope(scope).get_unchecked("i");

                    let Value::Numeric(i) = runtime.get_value(i) else {
                        return RuntimeError(format!(
                            "slice() i must be an int, is a: {}",
                            runtime.get_ty(i)
                        ))
                        .into();
                    };

                    let i = i.get_int()?;

                    if i < 0 {
                        return RuntimeError(format!("slice() i must be a positive int")).into();
                    }

                    Ok(runtime.new_value(Value::List(
                        t.clone(),
                        list.clone().split_off((i as usize).min(list.len())),
                    )))
                }),
            },
            FnSig {
                params: vec![
                    DeclarePattern::Id(id("text"), Some(Type::Str)),
                    DeclarePattern::Id(id("i"), Some(Type::Numeric)),
                ],
                body: FnBody::Builtin(|runtime, scope| {
                    let text = runtime.get_scope(scope).get_unchecked("text");

                    let Value::Str(text) = runtime.get_value(text) else {
                        return RuntimeError(format!(
                            "slice() text must be a string, is a: {}",
                            runtime.get_ty(text)
                        ))
                        .into();
                    };

                    let i = runtime.get_scope(scope).get_unchecked("i");

                    let Value::Numeric(i) = runtime.get_value(i) else {
                        return RuntimeError(format!(
                            "slice() i must be an int, is a: {}",
                            runtime.get_ty(i)
                        ))
                        .into();
                    };

                    let i = i.get_int()?;

                    if i < 0 {
                        return RuntimeError(format!("slice() i must be a positive int")).into();
                    }

                    Ok(runtime.new_value(Value::Str(text.substr((i as usize)..))))
                }),
            },
            FnSig {
                params: vec![
                    DeclarePattern::Id(id("text"), Some(Type::Str)),
                    DeclarePattern::Id(id("range"), Some(Type::Tuple)),
                ],
                body: FnBody::Builtin(|runtime, scope| {
                    let text = runtime.get_scope(scope).get_unchecked("text");

                    let Value::Str(text) = runtime.get_value(text).clone() else {
                        return RuntimeError(format!(
                            "slice() text must be a string, is a: {}",
                            runtime.get_ty(text)
                        ))
                        .into();
                    };

                    let range = runtime.get_scope(scope).get_unchecked("range");

                    let Value::Tuple(range) = runtime.get_value(range).clone() else {
                        return RuntimeError(format!(
                            "slice() range must be an (int, int) range, is a: {}",
                            runtime.get_ty(range)
                        ))
                        .into();
                    };

                    let Some(start) = range.get(0) else {
                        return RuntimeError(format!("slice() range must be an (int, int) range"))
                            .into();
                    };

                    let Value::Numeric(start) = runtime.get_value(*start) else {
                        return RuntimeError(format!("slice() range must be an (int, int) range"))
                            .into();
                    };

                    let start = start.get_int()?;

                    if start < 0 {
                        return RuntimeError(format!("slice() range must be an (int, int) range"))
                            .into();
                    }

                    let Some(end) = range.get(1) else {
                        return RuntimeError(format!("slice() range must be an (int, int) range"))
                            .into();
                    };

                    let Value::Numeric(end) = runtime.get_value(*end) else {
                        return RuntimeError(format!("slice() range must be an (int, int) range"))
                            .into();
                    };

                    let end = end.get_int()?;

                    if end < 0 {
                        return RuntimeError(format!("slice() range must be an (int, int) range"))
                            .into();
                    }

                    Ok(runtime.new_value(Value::Str(
                        text.substr((start as usize)..(end as usize).min(text.len())),
                    )))
                }),
            },
        ],
    );

    runtime.builtin(
        "index",
        [
            FnSig {
                params: vec![
                    DeclarePattern::Id(id("dict"), Some(Type::Dict)),
                    idpat("key"),
                ],
                body: FnBody::Builtin(|runtime, scope| {
                    let dict = runtime.get_scope(scope).get_unchecked("dict");

                    let Value::Dict(dict) = runtime.get_value(dict).clone() else {
                        return RuntimeError(format!(
                            "index() dict must be a dict, is a: {}",
                            runtime.get_ty(dict)
                        ))
                        .into();
                    };

                    let key = runtime.get_scope(scope).get_unchecked("key");

                    let result = dict
                        .0
                        .into_iter()
                        .find(|(k, v)| runtime.eq(*k, key))
                        .map(|(k, v)| v)
                        .unwrap_or(runtime.new_value(Value::Nil));

                    Ok(result)
                }),
            },
            FnSig {
                params: vec![
                    DeclarePattern::Id(id("list"), Some(Type::List(Type::Any.into()))),
                    idpat("i"),
                ],
                body: FnBody::Builtin(|runtime, scope| {
                    let list = runtime.get_scope(scope).get_unchecked("list");

                    let Value::List(_, list) = runtime.get_value(list).clone() else {
                        return RuntimeError(format!(
                            "index() list must be a list, is a: {}",
                            runtime.get_ty(list)
                        ))
                        .into();
                    };

                    let i = runtime.get_scope(scope).get_unchecked("i");

                    let Value::Numeric(i) = runtime.get_value(i) else {
                        return RuntimeError(format!(
                            "index() i must be an int, is a: {}",
                            runtime.get_ty(i)
                        ))
                        .into();
                    };

                    let i = i.get_int()?;

                    let el = match i {
                        i if i >= 0 => list.get(i as usize).cloned(),
                        i if list.len() as i64 + i >= 0 => {
                            list.get((list.len() as i64 + i) as usize).cloned()
                        }
                        _ => None,
                    };

                    Ok(el.unwrap_or(runtime.new_value(Value::Nil)))
                }),
            },
            FnSig {
                params: vec![
                    DeclarePattern::Id(id("list"), Some(Type::Tuple)),
                    idpat("i"),
                ],
                body: FnBody::Builtin(|runtime, scope| {
                    let list = runtime.get_scope(scope).get_unchecked("list");

                    let Value::Tuple(list) = runtime.get_value(list) else {
                        return RuntimeError(format!(
                            "index() list must be a tuple, is a: {}",
                            runtime.get_ty(list)
                        ))
                        .into();
                    };

                    let i = runtime.get_scope(scope).get_unchecked("i");

                    let Value::Numeric(i) = runtime.get_value(i) else {
                        return RuntimeError(format!(
                            "index() i must be an int, is a: {}",
                            runtime.get_ty(i)
                        ))
                        .into();
                    };

                    let i = i.get_int()?;

                    let el = match i {
                        i if i >= 0 => list.get(i as usize).cloned(),
                        i if list.len() as i64 + i >= 0 => {
                            list.get((list.len() as i64 + i) as usize).cloned()
                        }
                        _ => None,
                    };

                    Ok(el.unwrap_or(runtime.new_value(Value::Nil)))
                }),
            },
            FnSig {
                params: vec![DeclarePattern::Id(id("text"), Some(Type::Str)), idpat("i")],
                body: FnBody::Builtin(|runtime, scope| {
                    let text = runtime.get_scope(scope).get_unchecked("text");

                    let Value::Str(text) = runtime.get_value(text) else {
                        return RuntimeError(format!(
                            "index() list must be a str, is a: {}",
                            runtime.get_value(text)
                        ))
                        .into();
                    };

                    let i = runtime.get_scope(scope).get_unchecked("i");

                    let Value::Numeric(i) = runtime.get_value(i) else {
                        return RuntimeError(format!(
                            "index() i must be an int, is a: {}",
                            runtime.get_ty(i)
                        ))
                        .into();
                    };

                    let i = i.get_int()?;

                    let result = match i {
                        i if i >= 0 => {
                            let i = i as usize;
                            text.get(i..(i + 1))
                        }
                        i if text.len() as i64 + i >= 0 => {
                            let i = (text.len() as i64 + i) as usize;
                            text.get(i..(i + 1))
                        }
                        _ => None,
                    }
                    .map(|substr| Value::Str(text.substr_from(substr)))
                    .unwrap_or(Value::Nil);

                    Ok(runtime.new_value(result))
                }),
            },
        ],
    );

    runtime.builtin(
        "clone",
        [FnSig {
            params: vec![idpat("data")],
            body: FnBody::Builtin(|runtime, scope| {
                let data = runtime.get_scope(scope).get_unchecked("data");

                Ok(runtime.clone(data))
            }),
        }],
    );

    runtime.builtin(
        "trim",
        [FnSig {
            params: vec![idpat("text")],
            body: FnBody::Builtin(|runtime, scope| {
                let text = runtime.get_scope(scope).get_unchecked("text");

                let Value::Str(text) = runtime.get_value(text) else {
                    return RuntimeError(format!(
                        "trim[#1] must be a string, is a: {}",
                        runtime.get_ty(text)
                    ))
                    .into();
                };

                Ok(runtime.new_value(Value::Str(text.substr_from(text.trim()))))
            }),
        }],
    );

    runtime.builtin(
        "len",
        [FnSig {
            params: vec![idpat("data")],
            body: FnBody::Builtin(|runtime, scope| {
                let data = runtime.get_scope(scope).get_unchecked("data");

                let len = match runtime.get_value(data) {
                    Value::Str(text) => text.len(),
                    Value::List(_, list) => list.len(),
                    Value::Tuple(tuple) => tuple.len(),
                    _ => {
                        return RuntimeError(format!(
                            "cannot get len of: {}",
                            runtime.get_ty(data)
                        ))
                        .into();
                    }
                };

                Ok(runtime.new_value(Value::Numeric(Numeric::Int(len as i64))))
            }),
        }],
    );

    runtime.builtin(
        "chars",
        [FnSig {
            params: vec![idpat("text")],
            body: FnBody::Builtin(|runtime, scope| {
                let text = runtime.get_scope(scope).get_unchecked("text");

                let Value::Str(text) = runtime.get_value(text).clone() else {
                    return RuntimeError(format!(
                        "trim[#1] must be a string, is a: {}",
                        runtime.get_ty(text)
                    ))
                    .into();
                };

                let items = text
                    .chars()
                    .map(|c| runtime.new_value(Value::Str(c.to_string().into())))
                    .collect::<Vec<_>>();

                Ok(runtime.new_value(Value::List(Type::Str, items)))
            }),
        }],
    );

    runtime.builtin(
        "int",
        [FnSig {
            params: vec![idpat("data")],
            body: FnBody::Builtin(|runtime, scope| {
                let data = runtime.get_scope(scope).get_unchecked("data");

                let result = runtime.get_value(data).auto_coerce_int()?;

                Ok(runtime.new_value(Value::Numeric(Numeric::Int(result))))
            }),
        }],
    );

    runtime.builtin(
        "sqrt",
        [FnSig {
            params: vec![DeclarePattern::Id("num".into(), Some(Type::Numeric))],
            body: FnBody::Builtin(|runtime, scope| {
                let num = runtime.get_scope(scope).get_unchecked("num");

                let Value::Numeric(num) = runtime.get_value(num) else {
                    return RuntimeError(format!(
                        "sqrt() num should be a num, is a: {}",
                        runtime.get_ty(num)
                    ))
                    .into();
                };

                Ok(runtime.new_value(Value::Numeric(Numeric::Double(num.get_double().sqrt()))))
            }),
        }],
    );

    runtime.builtin(
        "ceil",
        [FnSig {
            params: vec![DeclarePattern::Id("num".into(), Some(Type::Numeric))],
            body: FnBody::Builtin(|runtime, scope| {
                let num = runtime.get_scope(scope).get_unchecked("num");

                let Value::Numeric(num) = runtime.get_value(num) else {
                    return RuntimeError(format!(
                        "ceil() num should be a num, is a: {}",
                        runtime.get_ty(num)
                    ))
                    .into();
                };

                Ok(runtime.new_value(Value::Numeric(Numeric::Double(num.get_double().ceil()))))
            }),
        }],
    );

    runtime.builtin(
        "floor",
        [FnSig {
            params: vec![DeclarePattern::Id("num".into(), Some(Type::Numeric))],
            body: FnBody::Builtin(|runtime, scope| {
                let num = runtime.get_scope(scope).get_unchecked("num");

                let Value::Numeric(num) = runtime.get_value(num) else {
                    return RuntimeError(format!(
                        "floor() num should be a num, is a: {}",
                        runtime.get_ty(num)
                    ))
                    .into();
                };

                Ok(runtime.new_value(Value::Numeric(Numeric::Double(num.get_double().floor()))))
            }),
        }],
    );

    runtime.builtin(
        "abs",
        [FnSig {
            params: vec![DeclarePattern::Id("num".into(), Some(Type::Numeric))],
            body: FnBody::Builtin(|runtime, scope| {
                let num = runtime.get_scope(scope).get_unchecked("num");

                let Value::Numeric(num) = runtime.get_value(num) else {
                    return RuntimeError(format!(
                        "abs() num should be a num, is a: {}",
                        runtime.get_ty(num)
                    ))
                    .into();
                };

                match num {
                    Numeric::Int(n) => Ok(runtime.new_value(Value::Numeric(Numeric::Int(n.abs())))),
                    Numeric::Double(d) => {
                        Ok(runtime.new_value(Value::Numeric(Numeric::Double(d.abs()))))
                    }
                }
            }),
        }],
    );

    runtime.builtin(
        "round",
        [FnSig {
            params: vec![DeclarePattern::Id("num".into(), Some(Type::Numeric))],
            body: FnBody::Builtin(|runtime, scope| {
                let num = runtime.get_scope(scope).get_unchecked("num");

                let Value::Numeric(num) = runtime.get_value(num) else {
                    return RuntimeError(format!(
                        "abs() num should be a num, is a: {}",
                        runtime.get_ty(num)
                    ))
                    .into();
                };

                match num {
                    Numeric::Int(n) => Ok(runtime.new_value(Value::Numeric(Numeric::Int(*n)))),
                    Numeric::Double(d) => {
                        Ok(runtime.new_value(Value::Numeric(Numeric::Int(d.round() as i64))))
                    }
                }
            }),
        }],
    );
}<|MERGE_RESOLUTION|>--- conflicted
+++ resolved
@@ -96,29 +96,30 @@
     runtime.builtin(
         "max",
         [
-            // FnSig {
-            //     params: vec![idpat_ty("items", Type::List(Type::Any.into()))],
-            //     body: FnBody::Builtin(|runtime, scope| {
-            //         let items = runtime.get_scope(scope).get_unchecked("items");
-
-            //         match items {
-            //             Value::List(_, list) => {
-            //                 if list.len() == 0 {
-            //                     return Ok(Value::Nil);
-            //                 }
-
-            //                 match list.iter().max().cloned() {
-            //                     Some(result) => Ok(result),
-            //                     None => RuntimeError(
-            //                         "error getting max: could not compare all elements".into(),
-            //                     )
-            //                     .into(),
-            //                 }
-            //             }
-            //             _ => RuntimeError(format!("cannot get max of: {}", items.ty())).into(),
-            //         }
-            //     }),
-            // },
+            FnSig {
+                params: vec![idpat_ty("items", Type::List(Type::Any.into()))],
+                body: FnBody::Builtin(|runtime, scope| {
+                    let items = runtime.get_scope(scope).get_unchecked("items");
+
+                    match runtime.get_value(items) {
+                        Value::List(_, list) => {
+                            if list.len() == 0 {
+                                return Ok(runtime.new_value(Value::Nil));
+                            }
+
+                            match list.iter().max().cloned() {
+                                Some(result) => Ok(result),
+                                None => RuntimeError(
+                                    "error getting max: could not compare all elements".into(),
+                                )
+                                .into(),
+                            }
+                        }
+                        _ => RuntimeError(format!("cannot get max of: {}", runtime.get_ty(items)))
+                            .into(),
+                    }
+                }),
+            },
             FnSig {
                 params: vec![idpat_ty("a", Type::Any), idpat_ty("b", Type::Any)],
                 body: FnBody::Builtin(|runtime, scope| {
@@ -531,112 +532,58 @@
         }],
     );
 
-<<<<<<< HEAD
-    // runtime.builtin(
-    //     "any",
-    //     [FnSig {
-    //         params: vec![idpat("items"), idpat("cb")],
-    //         body: FnBody::Builtin(|runtime, scope| {
-    //             let items = runtime.get_scope(scope).get_unchecked("items");
-
-    //             let Value::List(_, list) = items else {
-    //                 return RuntimeError(format!(
-    //                     "any() items must be a list, is a: {}",
-    //                     items.ty()
-    //                 ))
-    //                 .into();
-    //             };
-
-    //             let list = list.clone();
-
-    //             let cb = runtime.get_scope(scope).get_unchecked("cb");
-
-    //             let Value::FnDef(def) = cb else {
-    //                 return RuntimeError(format!("cannot use any() w/ cb of type: {}", cb.ty()))
-    //                     .into();
-    //             };
-
-    //             let def = def.clone();
-
-    //             for item in list {
-    //                 let item = runtime.invoke(def.clone(), vec![(None, item)])?;
-    //                 if item.truthy()? {
-    //                     return Ok(Value::Bool(true));
-    //                 }
-    //             }
-
-    //             Ok(Value::Bool(false))
-    //         }),
-    //     }],
-    // );
-=======
     runtime.builtin(
         "any",
         [
             FnSig {
                 params: vec![idpat("items"), idpat("cb")],
                 body: FnBody::Builtin(|runtime, scope| {
-                    let items = runtime.scopes[scope].values.get(&id("items")).unwrap();
-
-                    let Value::List(_, list) = items else {
+                    let items = runtime.get_scope(scope).get_unchecked("items");
+
+                    let Value::List(_, list) = runtime.get_value(items).clone() else {
                         return RuntimeError(format!(
                             "any() items must be a list, is a: {}",
-                            items.ty()
-                        ))
-                        .into();
-                    };
-
-                    let list = list.clone();
-
-                    let cb = runtime.scopes[scope].values.get(&id("cb")).unwrap();
-
-                    let Value::FnDef(def) = cb else {
-                        return RuntimeError(format!(
-                            "cannot use any() w/ cb of type: {}",
-                            cb.ty()
-                        ))
-                        .into();
-                    };
-
-                    let def = def.clone();
+                            runtime.get_ty(items)
+                        ))
+                        .into();
+                    };
+
+                    let cb = runtime.get_scope(scope).get_unchecked("cb");
 
                     for item in list {
-                        let item = runtime.invoke(def.clone(), vec![(None, item)])?;
-                        if item.truthy()? {
-                            return Ok(Value::Bool(true));
+                        let item = runtime.invoke(cb, vec![(None, item)])?;
+                        if runtime.get_value(item).truthy()? {
+                            return Ok(runtime.new_value(Value::Bool(true)));
                         }
                     }
 
-                    Ok(Value::Bool(false))
+                    Ok(runtime.new_value(Value::Bool(false)))
                 }),
             },
             FnSig {
                 params: vec![idpat("items")],
                 body: FnBody::Builtin(|runtime, scope| {
-                    let items = runtime.scopes[scope].values.get(&id("items")).unwrap();
-
-                    let Value::List(_, list) = items else {
+                    let items = runtime.get_scope(scope).get_unchecked("items");
+
+                    let Value::List(_, list) = runtime.get_value(items).clone() else {
                         return RuntimeError(format!(
                             "any() items must be a list, is a: {}",
-                            items.ty()
-                        ))
-                        .into();
-                    };
-
-                    let list = list.clone();
+                            runtime.get_ty(items)
+                        ))
+                        .into();
+                    };
 
                     for item in list {
-                        if item.truthy()? {
-                            return Ok(Value::Bool(true));
+                        if runtime.get_value(item).truthy()? {
+                            return Ok(runtime.new_value(Value::Bool(true)));
                         }
                     }
 
-                    Ok(Value::Bool(false))
+                    Ok(runtime.new_value(Value::Bool(false)))
                 }),
             },
         ],
     );
->>>>>>> 274f8e28
 
     runtime.builtin(
         "all",
